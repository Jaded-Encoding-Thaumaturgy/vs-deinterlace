from __future__ import annotations

from typing import cast, overload

from vsexprtools import ExprVars, complexpr_available, norm_expr
from vstools import (
<<<<<<< HEAD
    MISSING, ConvMode, CustomEnum, FieldBasedT, FuncExceptT, FunctionUtil,
    MissingT, PlanesT, core, scale_8bit, vs, GenericVSFunction
=======
    MISSING, ConvMode, CustomEnum, FieldBasedT, FuncExceptT, FunctionUtil, MissingT, PlanesT, core,
    depth, expect_bits, get_neutral_values, scale_8bit, vs
>>>>>>> dac13bcd
)
from functools import partial
import warnings

__all__ = [
    'fix_telecined_fades', 'fix_interlaced_fades',
    'vinverse'
]


@overload
def fix_telecined_fades(
    clip: vs.VideoNode, tff: bool | FieldBasedT | None, colors: float | list[float] = 0.0,
    planes: PlanesT = None, func: FuncExceptT | None = None
) -> vs.VideoNode:
    ...


@overload
def fix_telecined_fades(
    clip: vs.VideoNode, colors: float | list[float] = 0.0,
    planes: PlanesT = None, func: FuncExceptT | None = None
) -> vs.VideoNode:
    ...


def fix_telecined_fades(  # type: ignore[misc]
    clip: vs.VideoNode, tff: bool | FieldBasedT | None | float | list[float] | MissingT = MISSING,
    colors: float | list[float] | PlanesT = 0.0,
    planes: PlanesT | FuncExceptT = None, func: FuncExceptT | None = None
) -> vs.VideoNode:
    """
    * Deprecated, use "fix_interlaced_fades" *

    Give a mathematically perfect solution to decombing fades made *after* telecining
    (which made perfect IVTC impossible) that start or end in a solid color.

    Steps between the frames are not adjusted, so they will remain uneven depending on the telecining pattern,
    but the decombing is blur-free, ensuring minimum information loss. However, this may cause small amounts
    of combing to remain due to error amplification, especially near the solid-color end of the fade.

    This is an improved version of the Fix-Telecined-Fades plugin.

    Make sure to run this *after* IVTC/deinterlacing!

    :param clip:                            Clip to process.
    :param tff:                             This parameter is deprecated and unused. It will be removed in the future.
    :param colors:                          Fade source/target color (floating-point plane averages).

    :return:                                Clip with fades to/from `colors` accurately deinterlaced.
                                            Frames that don't contain such fades may be damaged.
    """

    warnings.warn(
        'fix_telecined_fades: This function is deprecated and as such it will be removed in the future! '
        'Please use "fix_interlaced_fades".'
    )

    # Gracefully handle positional arguments that either include or
    # exclude tff, hopefully without interfering with keyword arguments.
    # Remove this block when tff is fully dropped from the parameter list.
    if isinstance(tff, (float, list)):
        if colors == 0.0:
            tff, colors = MISSING, tff
        elif planes is None:
            tff, colors, planes = MISSING, tff, colors
        else:
            tff, colors, planes, func = MISSING, tff, colors, planes

    func = func or fix_telecined_fades

    if not complexpr_available:
        raise ExprVars._get_akarin_err()(func=func)

    if tff is not MISSING:
        print(DeprecationWarning('fix_telecined_fades: The tff parameter is unnecessary and therefore deprecated!'))

    f = FunctionUtil(clip, func, planes, (vs.GRAY, vs.YUV), 32)

    fields = f.work_clip.std.Limiter().std.SeparateFields(tff=True)

    for i in f.norm_planes:
        fields = fields.std.PlaneStats(None, i, f'P{i}')

    props_clip = core.akarin.PropExpr(
        [f.work_clip, fields[::2], fields[1::2]], lambda: {  # type: ignore[misc]
            f'f{t}Avg{i}': f'{c}.P{i}Average {color} -'  # type: ignore[has-type]
            for t, c in ['ty', 'bz']
            for i, color in zip(f.norm_planes, f.norm_seq(colors))
        }
    )

    fix = norm_expr(
        props_clip, 'Y 2 % x.fbAvg{i} x.ftAvg{i} ? AVG! '
        'AVG@ 0 = x x {color} - x.ftAvg{i} x.fbAvg{i} + 2 / AVG@ / * ? {color} +',
        planes, i=f.norm_planes, color=colors, force_akarin=func,
    )

    return f.return_clip(fix)


class FixInterlacedFades(CustomEnum):
    Average = object()
    Darken = object()
    Brighten = object()

    def __call__(
        self, clip: vs.VideoNode, colors: float | list[float] | PlanesT = 0.0,
        planes: PlanesT | FuncExceptT = None, func: FuncExceptT | None = None
    ) -> vs.VideoNode:
        """
        Give a mathematically perfect solution to decombing fades made *after* telecine
        (which made perfect IVTC impossible) that start or end in a solid color.

        Steps between the frames are not adjusted, so they will remain uneven depending on the telecine pattern,
        but the decombing is blur-free, ensuring minimum information loss. However, this may cause small amounts
        of combing to remain due to error amplification, especially near the solid-color end of the fade.

        This is an improved version of the Fix-Telecined-Fades plugin.

        Make sure to run this *after* IVTC!

        :param clip:                            Clip to process.
        :param colors:                          Fade source/target color (floating-point plane averages).

        :return:                                Clip with fades to/from `colors` accurately deinterlaced.
                                                Frames that don't contain such fades may be damaged.
        """
        func = func or self.__class__

        if not complexpr_available:
            raise ExprVars._get_akarin_err()(func=func)

        f = FunctionUtil(clip, func, planes, None, 32)

        fields = f.work_clip.std.Limiter().std.SeparateFields(tff=True)

        for i in f.norm_planes:
            fields = fields.std.PlaneStats(None, i, f'P{i}')

        props_clip = core.akarin.PropExpr(
            [f.work_clip, fields[::2], fields[1::2]], lambda: {  # type: ignore[misc]
                f'f{t}Avg{i}': f'{c}.P{i}Average {color} -'  # type: ignore[has-type]
                for t, c in ['ty', 'bz']
                for i, color in zip(f.norm_planes, f.norm_seq(colors))
            }
        )

        expr_mode = '+ 2 /' if self == self.Average else ('min' if self == self.Darken else 'max')

        fix = norm_expr(
            props_clip, 'Y 2 % x.fbAvg{i} x.ftAvg{i} ? AVG! '
            'AVG@ 0 = x x {color} - x.ftAvg{i} x.fbAvg{i} '
            '{expr_mode} AVG@ / * ? {color} +',
            planes, i=f.norm_planes, expr_mode=expr_mode,
            color=colors, force_akarin=func,
        )

        return f.return_clip(fix)


def vinverse(
    clip: vs.VideoNode,
    blur: GenericVSFunction = partial(core.proxied.std.Convolution, matrix=[1, 2, 1], mode=ConvMode.VERTICAL),
    blur2: GenericVSFunction = partial(core.proxied.std.Convolution, matrix=[1, 4, 6, 4, 1], mode=ConvMode.VERTICAL),
    sstr: float = 2.7, amnt: int = 255, scl: float = 0.25, planes: PlanesT = None
) -> vs.VideoNode:
    """
    A simple but effective plugin to remove residual combing. Based on an AviSynth script by Didée.

    :param clip: Clip to process.
    :param blur: Filter used to remove combing.
    :param blur2: Filter used to calculate contra sharpening.
    :param sstr: Strength of contra sharpening.
    :param amnt: Change no pixel by more than this (default=255: unrestricted).
    :param scl: Scale factor for vshrpD*vblurD < 0.
    """

    blur = blur(clip, planes=planes)
    blur2 = blur2(blur, planes=planes)

    decomb = norm_expr(
        [clip, blur, blur2],
        'y z - {sstr} * D1! x y - D2! D1@ abs D1A! D2@ abs D2A! '
        'D1@ D2@ xor D1A@ D2A@ < D1@ D2@ ? {scl} * D1A@ D2A@ < D1@ D2@ ? ? y + '
        'LIM! x {amnt} + LIM@ < x {amnt} + x {amnt} - LIM@ > x {amnt} - LIM@ ? ?',
        planes, sstr=sstr, amnt=scale_8bit(clip, amnt), scl=scl,
    )

    return decomb


fix_interlaced_fades = cast(FixInterlacedFades, FixInterlacedFades.Average)<|MERGE_RESOLUTION|>--- conflicted
+++ resolved
@@ -1,19 +1,14 @@
 from __future__ import annotations
 
+import warnings
+from functools import partial
 from typing import cast, overload
 
 from vsexprtools import ExprVars, complexpr_available, norm_expr
 from vstools import (
-<<<<<<< HEAD
-    MISSING, ConvMode, CustomEnum, FieldBasedT, FuncExceptT, FunctionUtil,
-    MissingT, PlanesT, core, scale_8bit, vs, GenericVSFunction
-=======
-    MISSING, ConvMode, CustomEnum, FieldBasedT, FuncExceptT, FunctionUtil, MissingT, PlanesT, core,
-    depth, expect_bits, get_neutral_values, scale_8bit, vs
->>>>>>> dac13bcd
+    MISSING, ConvMode, CustomEnum, FieldBasedT, FuncExceptT, FunctionUtil, GenericVSFunction, MissingT, PlanesT, core,
+    scale_8bit, vs
 )
-from functools import partial
-import warnings
 
 __all__ = [
     'fix_telecined_fades', 'fix_interlaced_fades',
